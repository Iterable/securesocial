master
<<<<<<< HEAD
		- added Instagram Providers
		- added Foursquare (tm) and XING Providers (thanks @poornerd)
=======
		- Added VK provider (thanks @KonstantinGrigoriev)
		- Added Foursquare and XING Providers (thanks @poornerd)
>>>>>>> 73dc800d
		- Static files injection to SecureSocial (thanks @pvillega).
		- Option to auto-login after completing signup (thanks @platypii).
2.0.10  - 2013-02-06
		- Changed the save() method in UserService to return an Identity so that event callback implementations can receive Identity instances from custom classes.
		- Added an event API that can be used to track events(only login/logout yet). Scala only for now.
2.0.9	- 2013-01-25
		- The login action redirects the user to the app if he is already authenticated now

2.0.8   - 2013-01-01
		- PasswordHasher and Password validator are abstract classes instead of traits now (simplifies Java integration).
		- Fixed: wrong LinkedIn key for getting fullName (thanks @chazmcgarvey).
		- Removed servceInfo from OAuth1Info. That object can be retrieved from SecureSocial.serviceInfoFor method now.
		- Backward incompatible changes to the Java API: deleted AuthenticationMethod, OAuth1Info, OAuth2Info, PasswordInfo, SocialUser and UserId. This was required because after introducing the Identity trait I need to make sure the user gets its own object in the actions instead of a SocialUser instance.  Even though there's not a Java equivalent, the Scala classes can be called from Java easily.
		- Added new message to messages file: securesocial.login.errorLoggingIn
		- Improved ProviderController.handleAuth to show an error if an error occurrs while logging the user in (eg: if the UserService.save implemewntation throws an exception)
		- Fixed: Identity providers were filling wrong provider id values
		- Added: UsernamePasswordProvider updates the user avatar if gravatar support is enabled now.
		- Added timeout for sessions (30 mins by default, use sessionTimeOut property to change). 
		- Fixed: PasswordValidator was not being used in password reset
		- Fixed: When a token is expired the user is properly redirected to the sign up or reset pages now
		- Added enableTokenJob property to enable/disable the background job
		- Fixed method typo AuthenticationMethod: toScala.
		- Right http codes are returned for ajax calls now 
		- New assetsController property to override the assets class in RoutesHelper. Needed when a custom Asset controller is used by the app.  
		- Added hasher id to PasswordInfo
		- Added support for registering multiple PasswordHashers to allow upgrading the hashing algorithm.
		- Introduced Identity trait. SocialUser now implements it (this will allow developers to return their own user class from UserService.find methods)
2.0.7	- 2012-11-25		
		- Added password change functionality
		- Changed SecureSocial.currentUser/userFromSession methods to support websockets (thanks @KimStevel for catching this)
		- Use HTTPS for avatar URL in the Facebook provider (thanks @chazmcgarvey)
		- Added documentation for password plugins
		- Added base class for Java based password hashers: BasePasswordHasher
		- Added PasswordValidator to allow customization of password rules/strength
		- Added DefaultPasswordValidator that enforces the length of passwords
		- Fixed a RuntimeException in the github provider (thanks @chazmcgarvey)
		- Changes to TwitterProvider: use of API 1.1 and https for the image avatar (thanks @chazmcgarvey)
2.0.6	- 2012-11-16		
		- Fixed a problem where plugins were not being registered when Play recompiled the app
		- Added a scheduled task to delete expired signup/password reset tokens
		- Added tokenDuration and tokenDeleteInterval properties for userpass
		- Changed findByEmail to findByEmailAndProvider in UserService to make it clearer that both fields must match
		- Fixed bug: OAuth1Provider was clearing the session at login time (thanks @chazmcgarvey)
2.0.5   - 2012-11-14
		- Simplified installation by providing an ivy style repository
		- Updated installation steps in the user guide
		- Added a change log page to the docs
		- Changed the assets directory for SecureSocial to avoid conflicts with apps using it
		- Added Bootstrap to demo apps
2.0.4   - 2012-11-11
		- Improved signup flow (validates email before allowing registration)
		- Added reset password functionality
		- Added email notifications 
		- Added a way to customise views  & mails (TemplatesPlugin)
		- Added a setting to enable HTTPS in the URLSs for OAUTH callbacks and routes 
		- Replaced displayName in SocialUser for firstName, lastName and fullName fields
		- Added RoutesHelper to build urls using the routes file of the app using the module
		- Added a user guide
2.0.3	- 2012-11-02
		- Fix to prevent not serializable exception in OAuth1Provider (thanks to @chazmcgarvey)
2.0.2	- 2012-09-24
		- Added GitHub provider
		- Changed FacebookProvider to use the new Facebook API (user picture)
		- Moved to Play 2.0.3
		- Fixed #71: Context not available in UserAwareAction 
2.0.1	- 2012-06-22
		- Added LinkedIn provider
2.0.0	- 2012-06-05
		- Initial release of SecureSocial for Play 2 published
		- Facebook, Google and Twitter providers

<|MERGE_RESOLUTION|>--- conflicted
+++ resolved
@@ -1,11 +1,7 @@
 master
-<<<<<<< HEAD
 		- added Instagram Providers
 		- added Foursquare (tm) and XING Providers (thanks @poornerd)
-=======
 		- Added VK provider (thanks @KonstantinGrigoriev)
-		- Added Foursquare and XING Providers (thanks @poornerd)
->>>>>>> 73dc800d
 		- Static files injection to SecureSocial (thanks @pvillega).
 		- Option to auto-login after completing signup (thanks @platypii).
 2.0.10  - 2013-02-06
